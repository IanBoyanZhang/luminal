use std::collections::HashMap;

use itertools::Itertools;
use luminal::prelude::{
    petgraph::{prelude::StableGraph, visit::EdgeRef, Direction},
    *,
};
use luminal_2::{
    codegen::{codegen, stitch_meta_graph_together},
    extract::{make_test_inputs, search},
    run::{assign_buffers, compile_kernels, run_graph},
    translate::{translate_graph_meta, InitData},
    utils::{binary, build_search_space, loop_in, loop_out, print_kernels, render_egglog},
    GPUArch, GraphTerm,
};
use metal_rs::{objc::rc::autoreleasepool, Buffer, Device, MTLResourceOptions};
use rustc_hash::FxHashMap;

fn main() {
    autoreleasepool(|| {
        let (M, K, N) = (512, 512, 512);
        let mut cx = Graph::new();
        let a = cx.named_tensor("A", (M, K));
        let b = cx.named_tensor("B", (K, N));
        let out = a.matmul(b);
        let (graph, gmem_mapping, accs) = translate_graph_meta(&cx);
        let graph = graph.node_weights().next().unwrap().clone();
        let egraph = build_search_space(&graph, 1);
        let inputs = make_test_inputs(
            &graph,
            &FxHashMap::default(),
            &[("acc_0".to_string(), vec![0.0])],
        );
        let out_graph = search(
            &egraph,
            &inputs,
            GPUArch::Metal(HashMap::default()),
            &FxHashMap::default(),
        )
        .unwrap();
        let a_orig = out_graph
            .node_indices()
            .find(|i| {
                *out_graph.node_weight(*i).unwrap()
                    == GraphTerm::GMEM {
                        label: "A Load".to_string(),
                    }
            })
            .unwrap();
        let b_orig = out_graph
            .node_indices()
            .find(|i| {
                *out_graph.node_weight(*i).unwrap()
                    == GraphTerm::GMEM {
                        label: "B Load".to_string(),
                    }
            })
            .unwrap();
        let acc_orig = out_graph.node_indices().find(|i| {
            *out_graph.node_weight(*i).unwrap()
                == GraphTerm::GMEM {
                    label: "acc_0".to_string(),
                }
        }); // there may be no acc here anymore
<<<<<<< HEAD
        out = out_graph.externals(Direction::Outgoing).next().unwrap();
        // println!("BEST EGGLOG: {}", render_egglog(&out_graph, "a").0);
        // luminal_2::utils::display_graph(&out_graph, &[]);
=======
        let out = out_graph.externals(Direction::Outgoing).next().unwrap();
        luminal_2::utils::display_graph(&out_graph, &[]);
>>>>>>> 6826e9b2
        let (kernels, gmem_mapping) = codegen(
            out_graph,
            vec![out],
            GPUArch::Metal(HashMap::default()),
            0,
            &HashMap::default(),
            false,
        )
        .unwrap();

        let compiled = compile_kernels(&kernels);
        let (int_buffers, int_buffer_map) = assign_buffers(&kernels);

        let device = Device::system_default().unwrap();
        let a_buffer = copy_metal_buffer(&vec![1.; M * K], &device);
        let b_buffer = copy_metal_buffer(&vec![1.; K * M], &device);
        let acc_buffer = copy_metal_buffer(&vec![0.0], &device);

        let mut inputs = FxHashMap::default();
        inputs.insert(gmem_mapping[&a_orig], (a_buffer, false));
        inputs.insert(gmem_mapping[&b_orig], (b_buffer, false));
        if let Some(acc_orig) = acc_orig {
            inputs.insert(gmem_mapping[&acc_orig], (acc_buffer, false));
        }

        let (outputs, _) = run_graph(
            &mut inputs,
            &kernels,
            &FxHashMap::default(),
            &compiled,
            &int_buffers,
            &int_buffer_map,
        );
        println!("{:?}", &copy_metal_buffer_back(&outputs[0])[..10]);
    });
    expression_cleanup();
}

pub fn copy_metal_buffer(v: &Vec<f32>, device: &Device) -> Buffer {
    let buf = device.new_buffer_with_data(
        v.as_ptr() as *const _,
        (v.len() * std::mem::size_of::<f32>()) as u64,
        MTLResourceOptions::StorageModeShared,
    );
    buf
}

pub fn copy_metal_buffer_back(v: &Buffer) -> Vec<f32> {
    let mut data = vec![0f32; v.length() as usize / size_of::<f32>()];
    let ptr = v.contents() as *mut f32;
    for (i, d) in data.iter_mut().enumerate() {
        *d = unsafe { *ptr.add(i) };
    }
    data
}<|MERGE_RESOLUTION|>--- conflicted
+++ resolved
@@ -62,14 +62,8 @@
                     label: "acc_0".to_string(),
                 }
         }); // there may be no acc here anymore
-<<<<<<< HEAD
-        out = out_graph.externals(Direction::Outgoing).next().unwrap();
-        // println!("BEST EGGLOG: {}", render_egglog(&out_graph, "a").0);
+        let out = out_graph.externals(Direction::Outgoing).next().unwrap();
         // luminal_2::utils::display_graph(&out_graph, &[]);
-=======
-        let out = out_graph.externals(Direction::Outgoing).next().unwrap();
-        luminal_2::utils::display_graph(&out_graph, &[]);
->>>>>>> 6826e9b2
         let (kernels, gmem_mapping) = codegen(
             out_graph,
             vec![out],
