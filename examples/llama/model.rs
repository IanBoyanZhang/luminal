#![allow(clippy::type_complexity)]
use std::ops::{Add, Mul};

use luminal::{
    nn::{activation::RMSNorm, embedding::Embedding},
    op::{self, ReshapeDim},
    prelude::{movement::TryConcatAlong, *},
};
use rand::{thread_rng, Rng};

// Full LLaMa model implementation, heavily based off of https://github.com/coreylowman/llama-dfdx/blob/main/src/modeling.rs

pub type KVCache<Batch, Seq, const NUM_HEADS: usize, const HEAD_DIM: usize> = (
    GraphTensor<(Batch, Const<NUM_HEADS>, Seq, Const<HEAD_DIM>)>,
    GraphTensor<(Batch, Const<NUM_HEADS>, Seq, Const<HEAD_DIM>)>,
);

pub struct Mlp<const I: usize, const H: usize> {
    pub gate_proj: GraphTensor<(Const<I>, Const<H>)>,
    pub down_proj: GraphTensor<(Const<H>, Const<I>)>,
    pub up_proj: GraphTensor<(Const<I>, Const<H>)>,
}

impl<const I: usize, const H: usize, B: Dim, S: Dim> Module<GraphTensor<(B, S, Const<H>)>>
    for Mlp<I, H>
{
    type Output = GraphTensor<(B, S, Const<H>)>;

    fn forward(&self, input: GraphTensor<(B, S, Const<H>)>) -> Self::Output {
        let gate = input.matmul(self.gate_proj.permute());
        let gate = gate.sigmoid() * gate;
        let up = input.matmul(self.up_proj.permute()) * gate;
        up.matmul(self.down_proj.permute())
    }
}

impl<const I: usize, const H: usize> InitModule for Mlp<I, H> {
    fn initialize(cx: &mut Graph) -> Self {
        Self {
            gate_proj: cx.new_tensor("Weight"),
            up_proj: cx.new_tensor("Weight"),
            down_proj: cx.new_tensor("Weight"),
        }
    }
}

impl<const I: usize, const H: usize> SerializeModule for Mlp<I, H> {
    fn serialize(&self, s: &mut Serializer) {
        s.tensor("gate_proj/weight", self.gate_proj);
        s.tensor("up_proj/weight", self.up_proj);
        s.tensor("down_proj/weight", self.down_proj);
    }
}

pub struct RotaryEmbedding<const HEAD_DIM: usize, const HEAD_DIM_OVER_2: usize> {
    pub inv_freq: GraphTensor<R1<HEAD_DIM_OVER_2>>,
}

impl<Batch: Dim, NumHeads: Dim, Seq: Dim, const HEAD_DIM: usize, const HEAD_DIM_OVER_2: usize>
    Module<(
        GraphTensor<(Batch, NumHeads, Seq, Const<HEAD_DIM>)>,
        GraphTensor<(Batch, NumHeads, Seq, Const<HEAD_DIM>)>,
        usize,
    )> for RotaryEmbedding<HEAD_DIM, HEAD_DIM_OVER_2>
{
    type Output = (
        GraphTensor<(Batch, NumHeads, Seq, Const<HEAD_DIM>)>,
        GraphTensor<(Batch, NumHeads, Seq, Const<HEAD_DIM>)>,
    );

    fn forward(
        &self,
        (q, k, offset): (
            GraphTensor<(Batch, NumHeads, Seq, Const<HEAD_DIM>)>,
            GraphTensor<(Batch, NumHeads, Seq, Const<HEAD_DIM>)>,
            usize,
        ),
    ) -> Self::Output {
        let (sin, cos) = self.get_sincos(offset, q);
        // cos.debug("Cos");
        let sin = sin.expand();
        let cos = cos.expand();
        let q_embed = (Self::rotate_half(q) * sin) + (q * cos);
        let k_embed = (Self::rotate_half(k) * sin) + (k * cos);
        // k_embed.debug("K Embed");
        (q_embed, k_embed)
    }
}

impl<const HEAD_DIM: usize, const HEAD_DIM_OVER_2: usize>
    RotaryEmbedding<HEAD_DIM, HEAD_DIM_OVER_2>
{
    fn get_sincos<Batch: Dim, NumHeads: Dim, Seq: Dim>(
        &self,
        offset: usize,
        seq_tensor: GraphTensor<(Batch, NumHeads, Seq, Const<HEAD_DIM>)>,
    ) -> (
        GraphTensor<(Seq, Const<HEAD_DIM>)>,
        GraphTensor<(Seq, Const<HEAD_DIM>)>,
    ) {
        let graph = unsafe { self.inv_freq.graph_ref.as_mut().unwrap() };
        let t: GraphTensor<(Seq,)> = GraphTensor::from_id(
            graph
                .add_op(
                    op::Function(
                        "ARange".to_string(),
                        Box::new(move |inp, i| {
                            (
                                Some(Tensor {
                                    data: Box::new(
                                        (0..inp[0].1.shape.shape()[2])
                                            .map(|i| i as f32)
                                            .collect::<Vec<_>>(),
                                    ),
                                }),
                                TensorView {
                                    tensor_id: i,
                                    shape: ShapeTracker::new(vec![inp[0].1.shape.shape()[2]]),
                                },
                            )
                        }),
                    ),
                    vec![Seq::const_size()],
                )
                .input(seq_tensor.id)
                .finish(),
            graph,
        ) + offset as f32;
        let freqs = t
            .expand::<(Seq, Const<1>), _>()
            .matmul(
                self.inv_freq
                    .expand::<(Const<1>, Const<HEAD_DIM_OVER_2>), _>(),
            )
            .realize::<(Seq, usize)>();
        let emb = (freqs, freqs).concat_along(Axis::<1>);
        (emb.sin().realize(), emb.cos().realize())
    }

    fn rotate_half<Batch: Dim, NumHeads: Dim, Seq: Dim>(
        x: GraphTensor<(Batch, NumHeads, Seq, Const<HEAD_DIM>)>,
    ) -> GraphTensor<(Batch, NumHeads, Seq, Const<HEAD_DIM>)> {
        let x1 = x.slice((.., .., .., ..HEAD_DIM_OVER_2));
        let x2 = x.slice((.., .., .., HEAD_DIM_OVER_2..));
        (-x2, x1).concat_along(Axis::<3>).realize()
    }
}

impl<const HEAD_DIM: usize, const HEAD_DIM_OVER_2: usize> InitModule
    for RotaryEmbedding<HEAD_DIM, HEAD_DIM_OVER_2>
{
    fn initialize(cx: &mut Graph) -> Self {
        let s = Self {
            inv_freq: cx.new_tensor("Inv Freq"),
        };
        // Init weight as uniform(-1, 1)
        let mut rng = thread_rng();
        s.inv_freq.set(
            (0..HEAD_DIM_OVER_2)
                .map(|_| rng.gen_range(-1_f32..1_f32))
                .collect::<Vec<_>>(),
        );
        s
    }
}

impl<const HEAD_DIM: usize, const HEAD_DIM_OVER_2: usize> SerializeModule
    for RotaryEmbedding<HEAD_DIM, HEAD_DIM_OVER_2>
{
    fn serialize(&self, s: &mut Serializer) {
        s.tensor("inv_freq", self.inv_freq);
    }
}

pub struct Attention<
    const NUM_HEADS: usize,
    const HIDDEN: usize,
    const HEAD_DIM: usize,
    const HEAD_DIM_OVER_2: usize,
> {
    pub q_proj: GraphTensor<(Const<HIDDEN>, Const<HIDDEN>)>,
    pub k_proj: GraphTensor<(Const<HIDDEN>, Const<HIDDEN>)>,
    pub v_proj: GraphTensor<(Const<HIDDEN>, Const<HIDDEN>)>,
    pub o_proj: GraphTensor<(Const<HIDDEN>, Const<HIDDEN>)>,
    pub rotary_embed: RotaryEmbedding<HEAD_DIM, HEAD_DIM_OVER_2>,
}

impl<
        const NUM_HEADS: usize,
        const HIDDEN: usize,
        const HEAD_DIM: usize,
        const HEAD_DIM_OVER_2: usize,
        Batch: Dim,
        CurSeq: Dim,
    >
    Module<(
        GraphTensor<(Batch, CurSeq, Const<HIDDEN>)>,
        GraphTensor<(CurSeq, CurSeq)>,
        usize,
    )> for Attention<NUM_HEADS, HIDDEN, HEAD_DIM, HEAD_DIM_OVER_2>
{
    type Output = (
        GraphTensor<(Batch, CurSeq, Const<HIDDEN>)>,
        KVCache<Batch, CurSeq, NUM_HEADS, HEAD_DIM>,
    );

    fn forward(
        &self,
        (x, attn_mask, past_seq): (
            GraphTensor<(Batch, CurSeq, Const<HIDDEN>)>,
            GraphTensor<(CurSeq, CurSeq)>,
            usize,
        ),
    ) -> Self::Output {
        let q = x
            .matmul(self.q_proj.permute())
            .dyn_reshape::<(Batch, CurSeq, Const<NUM_HEADS>, Const<HEAD_DIM>)>(vec![
                match Batch::const_size() {
                    RealDim::Const(n) => ReshapeDim::Const(n),
                    RealDim::Dyn => ReshapeDim::PrevDim(0),
                },
                match CurSeq::const_size() {
                    RealDim::Const(n) => ReshapeDim::Const(n),
                    RealDim::Dyn => ReshapeDim::PrevDim(1),
                },
                ReshapeDim::Const(NUM_HEADS),
                ReshapeDim::Const(HEAD_DIM),
            ])
            .permute::<_, Axes4<0, 2, 1, 3>>();

        let k = x
            .matmul(self.k_proj.permute())
            .dyn_reshape::<(Batch, CurSeq, Const<NUM_HEADS>, Const<HEAD_DIM>)>(vec![
                match Batch::const_size() {
                    RealDim::Const(n) => ReshapeDim::Const(n),
                    RealDim::Dyn => ReshapeDim::PrevDim(0),
                },
                match CurSeq::const_size() {
                    RealDim::Const(n) => ReshapeDim::Const(n),
                    RealDim::Dyn => ReshapeDim::PrevDim(1),
                },
                ReshapeDim::Const(NUM_HEADS),
                ReshapeDim::Const(HEAD_DIM),
            ])
            .permute::<_, Axes4<0, 2, 1, 3>>();
        let v = x
            .matmul(self.v_proj.permute())
            .dyn_reshape::<(Batch, CurSeq, Const<NUM_HEADS>, Const<HEAD_DIM>)>(vec![
                match Batch::const_size() {
                    RealDim::Const(n) => ReshapeDim::Const(n),
                    RealDim::Dyn => ReshapeDim::PrevDim(0),
                },
                match CurSeq::const_size() {
                    RealDim::Const(n) => ReshapeDim::Const(n),
                    RealDim::Dyn => ReshapeDim::PrevDim(1),
                },
                ReshapeDim::Const(NUM_HEADS),
                ReshapeDim::Const(HEAD_DIM),
            ])
            .permute::<_, Axes4<0, 2, 1, 3>>();
        let (q, k) = self.rotary_embed.forward((
            q.realize::<(Batch, Const<NUM_HEADS>, CurSeq, Const<HEAD_DIM>)>(),
            k.realize(),
            past_seq,
        ));

        let inv_head_scale = (HEAD_DIM as f64).sqrt().recip() as f32;
        let w = q
            .batch_matmul(k.permute())
            .mul(inv_head_scale)
            .add(attn_mask.expand())
            .softmax::<3>();

        let o = w
            .batch_matmul(v)
            .permute::<(Batch, CurSeq, Const<NUM_HEADS>, Const<HEAD_DIM>), _>()
            .dyn_reshape::<(Batch, CurSeq, Const<HIDDEN>)>(vec![
                match Batch::const_size() {
                    RealDim::Const(n) => ReshapeDim::Const(n),
                    RealDim::Dyn => ReshapeDim::PrevDim(0),
                },
                match CurSeq::const_size() {
                    RealDim::Const(n) => ReshapeDim::Const(n),
                    RealDim::Dyn => ReshapeDim::PrevDim(1),
                },
                ReshapeDim::Const(HIDDEN),
            ]);

        (o.matmul(self.o_proj.permute()), (k, v))
    }
}

impl<
        const NUM_HEADS: usize,
        const HIDDEN: usize,
        const HEAD_DIM: usize,
        const HEAD_DIM_OVER_2: usize,
    > InitModule for Attention<NUM_HEADS, HIDDEN, HEAD_DIM, HEAD_DIM_OVER_2>
{
    fn initialize(cx: &mut Graph) -> Self {
        Self {
            q_proj: cx.new_tensor("Weight"),
            k_proj: cx.new_tensor("Weight"),
            v_proj: cx.new_tensor("Weight"),
            o_proj: cx.new_tensor("Weight"),
            rotary_embed: InitModule::initialize(cx),
        }
    }
}

impl<
        const NUM_HEADS: usize,
        const HIDDEN: usize,
        const HEAD_DIM: usize,
        const HEAD_DIM_OVER_2: usize,
    > SerializeModule for Attention<NUM_HEADS, HIDDEN, HEAD_DIM, HEAD_DIM_OVER_2>
{
    fn serialize(&self, s: &mut Serializer) {
        s.tensor("q_proj/weight", self.q_proj);
        s.tensor("k_proj/weight", self.k_proj);
        s.tensor("v_proj/weight", self.v_proj);
        s.tensor("o_proj/weight", self.o_proj);
        s.module("rotary_emb", &self.rotary_embed);
    }
}

pub struct DecoderLayer<
    const NUM_HEADS: usize,
    const HIDDEN: usize,
    const INTERMEDIATE: usize,
    const HEAD_DIM: usize,
    const HEAD_DIM_OVER_2: usize,
> {
    pub self_attn: Attention<NUM_HEADS, HIDDEN, HEAD_DIM, HEAD_DIM_OVER_2>,
    pub mlp: Mlp<INTERMEDIATE, HIDDEN>,
    pub input_layer_norm: RMSNorm<HIDDEN>,
    pub post_attention_layer_norm: RMSNorm<HIDDEN>,
}

impl<
        const NUM_HEADS: usize,
        const HIDDEN: usize,
        const INTERMEDIATE: usize,
        const HEAD_DIM: usize,
        const HEAD_DIM_OVER_2: usize,
        Batch: Dim,
        CurSeq: Dim,
    >
    Module<(
        GraphTensor<(Batch, CurSeq, Const<HIDDEN>)>,
        GraphTensor<(CurSeq, CurSeq)>,
        usize,
    )> for DecoderLayer<NUM_HEADS, HIDDEN, INTERMEDIATE, HEAD_DIM, HEAD_DIM_OVER_2>
{
    type Output = (
        GraphTensor<(Batch, CurSeq, Const<HIDDEN>)>,
        KVCache<Batch, CurSeq, NUM_HEADS, HEAD_DIM>,
    );
    fn forward(
        &self,
        (x, attn_mask, past_seq_size): (
            GraphTensor<(Batch, CurSeq, Const<HIDDEN>)>,
            GraphTensor<(CurSeq, CurSeq)>,
            usize,
        ),
    ) -> Self::Output {
        let (y, kv_cache) =
            self.self_attn
                .forward((self.input_layer_norm.forward(x), attn_mask, past_seq_size));
        let x = x + y;
        let y = self.mlp.forward(self.post_attention_layer_norm.forward(x));
        (x + y, kv_cache)
    }
}

impl<
        const NUM_HEADS: usize,
        const HIDDEN: usize,
        const INTERMEDIATE: usize,
        const HEAD_DIM: usize,
        const HEAD_DIM_OVER_2: usize,
    > InitModule for DecoderLayer<NUM_HEADS, HIDDEN, INTERMEDIATE, HEAD_DIM, HEAD_DIM_OVER_2>
{
    fn initialize(cx: &mut Graph) -> Self {
        Self {
            self_attn: InitModule::initialize(cx),
            mlp: InitModule::initialize(cx),
            input_layer_norm: InitModule::initialize(cx),
            post_attention_layer_norm: InitModule::initialize(cx),
        }
    }
}

impl<
        const NUM_HEADS: usize,
        const HIDDEN: usize,
        const INTERMEDIATE: usize,
        const HEAD_DIM: usize,
        const HEAD_DIM_OVER_2: usize,
    > SerializeModule for DecoderLayer<NUM_HEADS, HIDDEN, INTERMEDIATE, HEAD_DIM, HEAD_DIM_OVER_2>
{
    fn serialize(&self, s: &mut Serializer) {
        s.module("self_attn", &self.self_attn);
        s.module("mlp", &self.mlp);
        s.module("input_layernorm", &self.input_layer_norm);
        s.module("post_attention_layernorm", &self.post_attention_layer_norm);
    }
}

pub struct Llama<
    const VOCAB: usize,
    const NUM_HEADS: usize,
    const HIDDEN: usize,
    const INTERMEDIATE: usize,
    const HEAD_DIM: usize,
    const HEAD_DIM_OVER_2: usize,
    const LAYERS: usize,
> {
    pub embed_tokens: Embedding<VOCAB, HIDDEN>,
    pub layers: Vec<DecoderLayer<NUM_HEADS, HIDDEN, INTERMEDIATE, HEAD_DIM, HEAD_DIM_OVER_2>>,
    pub norm: RMSNorm<HIDDEN>,
    pub graph_ref: *mut Graph,
}

impl<
        const VOCAB: usize,
        const NUM_HEADS: usize,
        const HIDDEN: usize,
        const INTERMEDIATE: usize,
        const HEAD_DIM: usize,
        const HEAD_DIM_OVER_2: usize,
        const LAYERS: usize,
        Batch: Dim,
        CurSeq: Dim,
    > Module<(GraphTensor<(Batch, CurSeq)>, usize)>
    for Llama<VOCAB, NUM_HEADS, HIDDEN, INTERMEDIATE, HEAD_DIM, HEAD_DIM_OVER_2, LAYERS>
{
    type Output = (
        GraphTensor<(Batch, CurSeq, Const<HIDDEN>)>,
        Vec<KVCache<Batch, CurSeq, NUM_HEADS, HEAD_DIM>>,
    );
    fn forward(
        &self,
        (input, past_seq_len): (GraphTensor<(Batch, CurSeq)>, usize),
    ) -> Self::Output {
        let graph = unsafe { self.graph_ref.as_mut().unwrap() };
        let attn_mask: GraphTensor<(CurSeq, CurSeq)> = GraphTensor::from_id(
            graph
                .add_op(
                    op::Function(
                        "AttentionMask".to_string(),
                        Box::new(|inp, i| {
                            let seq_len = inp[0].1.shape.shape()[1];
                            let mut data = vec![0.; seq_len * seq_len];
                            for i in 0..seq_len {
                                for j in (i + 1)..seq_len {
                                    data[i * seq_len + j] = f32::NEG_INFINITY;
                                }
                            }
                            (
                                Some(Tensor {
                                    data: Box::new(data),
                                }),
                                TensorView {
                                    tensor_id: i,
                                    shape: ShapeTracker::new(vec![
                                        inp[0].1.shape.shape()[1],
                                        inp[0].1.shape.shape()[1],
                                    ]),
                                },
                            )
                        }),
                    ),
                    vec![CurSeq::const_size(), CurSeq::const_size()],
                )
                .input(input.id)
                .finish(),
            graph,
        );

        let mut hidden_states = self.embed_tokens.forward(input);
        let mut caches = vec![];
        for layer_i in &self.layers {
            let (new_hidden_states, kv_cache) =
                layer_i.forward((hidden_states, attn_mask, past_seq_len));
            hidden_states = new_hidden_states;
            caches.push(kv_cache);
        }
        (self.norm.forward(hidden_states), caches)
    }
}

impl<
        const VOCAB: usize,
        const NUM_HEADS: usize,
        const HIDDEN: usize,
        const INTERMEDIATE: usize,
        const HEAD_DIM: usize,
        const HEAD_DIM_OVER_2: usize,
        const LAYERS: usize,
    > InitModule
    for Llama<VOCAB, NUM_HEADS, HIDDEN, INTERMEDIATE, HEAD_DIM, HEAD_DIM_OVER_2, LAYERS>
{
    fn initialize(cx: &mut Graph) -> Self {
        Self {
            norm: InitModule::initialize(cx),
            embed_tokens: InitModule::initialize(cx),
            layers: (0..LAYERS).map(|_| InitModule::initialize(cx)).collect(),
            graph_ref: cx,
        }
    }
}

impl<
        const VOCAB: usize,
        const NUM_HEADS: usize,
        const HIDDEN: usize,
        const INTERMEDIATE: usize,
        const HEAD_DIM: usize,
        const HEAD_DIM_OVER_2: usize,
        const LAYERS: usize,
    > SerializeModule
    for Llama<VOCAB, NUM_HEADS, HIDDEN, INTERMEDIATE, HEAD_DIM, HEAD_DIM_OVER_2, LAYERS>
{
    fn serialize(&self, s: &mut Serializer) {
        s.module("norm", &self.norm);
        s.module("embed_tokens", &self.embed_tokens);
        for (i, l) in self.layers.iter().enumerate() {
            s.module(&format!("layers/{i}"), l);
        }
    }
}

pub struct LlamaForCausalLM<
    const VOCAB: usize,
    const NUM_HEADS: usize,
    const HIDDEN: usize,
    const INTERMEDIATE: usize,
    const HEAD_DIM: usize,
    const HEAD_DIM_OVER_2: usize,
    const LAYERS: usize,
> {
    pub llama: Llama<VOCAB, NUM_HEADS, HIDDEN, INTERMEDIATE, HEAD_DIM, HEAD_DIM_OVER_2, LAYERS>,
    pub lm_head: GraphTensor<(Const<VOCAB>, Const<HIDDEN>)>,
}

impl<
        const VOCAB: usize,
        const NUM_HEADS: usize,
        const HIDDEN: usize,
        const INTERMEDIATE: usize,
        const HEAD_DIM: usize,
        const HEAD_DIM_OVER_2: usize,
        const LAYERS: usize,
        Batch: Dim,
        CurSeq: Dim,
    > Module<(GraphTensor<(Batch, CurSeq)>, usize)>
    for LlamaForCausalLM<VOCAB, NUM_HEADS, HIDDEN, INTERMEDIATE, HEAD_DIM, HEAD_DIM_OVER_2, LAYERS>
{
    type Output = (
        GraphTensor<(Batch, CurSeq, Const<VOCAB>)>,
        Vec<KVCache<Batch, CurSeq, NUM_HEADS, HEAD_DIM>>,
    );
    fn forward(
        &self,
        (input, past_seq_len): (GraphTensor<(Batch, CurSeq)>, usize),
    ) -> Self::Output {
<<<<<<< HEAD
        let hidden_states = self.llama.forward((input, past_seq_len));
        hidden_states.matmul(self.lm_head.permute())
=======
        let (hidden_states, caches) = self.llama.forward((input, past_seq_len));
        (self.lm_head.forward(hidden_states), caches)
>>>>>>> ad89c1c6
    }
}

impl<
        const VOCAB: usize,
        const NUM_HEADS: usize,
        const HIDDEN: usize,
        const INTERMEDIATE: usize,
        const HEAD_DIM: usize,
        const HEAD_DIM_OVER_2: usize,
        const LAYERS: usize,
    > InitModule
    for LlamaForCausalLM<VOCAB, NUM_HEADS, HIDDEN, INTERMEDIATE, HEAD_DIM, HEAD_DIM_OVER_2, LAYERS>
{
    fn initialize(cx: &mut Graph) -> Self {
        Self {
            llama: InitModule::initialize(cx),
            lm_head: cx.new_tensor("Weight"),
        }
    }
}

impl<
        const VOCAB: usize,
        const NUM_HEADS: usize,
        const HIDDEN: usize,
        const INTERMEDIATE: usize,
        const HEAD_DIM: usize,
        const HEAD_DIM_OVER_2: usize,
        const LAYERS: usize,
    > SerializeModule
    for LlamaForCausalLM<VOCAB, NUM_HEADS, HIDDEN, INTERMEDIATE, HEAD_DIM, HEAD_DIM_OVER_2, LAYERS>
{
    fn serialize(&self, s: &mut Serializer) {
        s.module("model", &self.llama);
        s.tensor("lm_head/weight", self.lm_head);
    }
}<|MERGE_RESOLUTION|>--- conflicted
+++ resolved
@@ -565,13 +565,8 @@
         &self,
         (input, past_seq_len): (GraphTensor<(Batch, CurSeq)>, usize),
     ) -> Self::Output {
-<<<<<<< HEAD
-        let hidden_states = self.llama.forward((input, past_seq_len));
-        hidden_states.matmul(self.lm_head.permute())
-=======
         let (hidden_states, caches) = self.llama.forward((input, past_seq_len));
-        (self.lm_head.forward(hidden_states), caches)
->>>>>>> ad89c1c6
+        (hidden_states.matmul(self.lm_head.permute()), caches)
     }
 }
 
