--- conflicted
+++ resolved
@@ -76,11 +76,7 @@
     for (i, (a, b)) in a_vec.iter().zip(b_vec.iter()).enumerate() {
         if (a - b).abs() > 1e-3 {
             panic!(
-<<<<<<< HEAD
-                "{a} is not close to {b}, index {i}, avg distance: {}",
-=======
                 "{a} is not close to {b}, avg distance: {}, index: {i}",
->>>>>>> 946ea8df
                 a_vec
                     .iter()
                     .zip(b_vec.iter())
